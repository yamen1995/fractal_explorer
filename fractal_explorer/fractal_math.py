--- conflicted
+++ resolved
@@ -75,21 +75,9 @@
         z = 0j # Mandelbrot, Burning Ship, Tricorn, etc. start with z=0
 
     for n in range(maxiter):
-<<<<<<< HEAD
-        if abs(z) > 2:
-            absz = abs(z)
-            # Clamp to avoid log(0) or log of negative
-            if absz < 1e-12:
-                absz = 1e-12
-            log2_absz = np.log2(absz)
-            if log2_absz < 1e-12:
-                log2_absz = 1e-12
-            return n + 1 - np.log(log2_absz)
-=======
         if abs(z) > 2: # Escape condition for complex fractals
             return n + 1 - np.log(np.log2(abs(z)))
 
->>>>>>> 4c7f8ea8
         if fractal_type == 0:  # Mandelbrot
             z = z**power + c
         elif fractal_type == 1:  # Julia
@@ -156,20 +144,6 @@
     """
     dtype = _get_dtype_for_zoom(min_x, max_x, min_y, max_y)
     pixels = np.zeros((height, width), dtype=np.float64)
-<<<<<<< HEAD
-    min_x = dtype(min_x)
-    max_x = dtype(max_x)
-    min_y = dtype(min_y)
-    max_y = dtype(max_y)
-    for x in range(width):
-        for y in range(height):
-            real = min_x + x * (max_x - min_x) / dtype(width)
-            imag = min_y + y * (max_y - min_y) / dtype(height)
-            c = real + imag * 1j
-            pixels[y, x] = fractal_smooth(c, maxiter, fractal_type, power, constant_c)
-        if progress_callback and x % max(1, width // 100) == 0:
-            percent = int(100 * x / width)
-=======
 
     # Numba doesn't fully support passing string arguments into @njit functions in all contexts
     # especially if they are to be used in control flow or as types.
@@ -192,7 +166,6 @@
 
         if progress_callback and x_idx % max(1, width // 100) == 0:
             percent = int(100 * x_idx / width)
->>>>>>> 4c7f8ea8
             progress_callback(percent)
     return pixels
 
@@ -210,21 +183,6 @@
     dtype = _get_dtype_for_zoom(min_x, max_x, min_y, max_y)
     pixels1 = np.zeros((height, width), dtype=np.float64)
     pixels2 = np.zeros((height, width), dtype=np.float64)
-<<<<<<< HEAD
-    min_x = dtype(min_x)
-    max_x = dtype(max_x)
-    min_y = dtype(min_y)
-    max_y = dtype(max_y)
-    for x in range(width):
-        for y in range(height):
-            real = min_x + x * (max_x - min_x) / dtype(width)
-            imag = min_y + y * (max_y - min_y) / dtype(height)
-            c = real + imag * 1j
-            pixels1[y, x] = fractal_smooth(c, maxiter1, fractal_type1, power1, constant_c1)
-            pixels2[y, x] = fractal_smooth(c, maxiter2, fractal_type2, power2, constant_c2)
-        if progress_callback and x % max(1, width // 100) == 0:
-            percent = int(100 * x / width)
-=======
 
     for x_idx in range(width):
         for y_idx in range(height):
@@ -245,7 +203,6 @@
 
         if progress_callback and x_idx % max(1, width // 100) == 0:
             percent = int(100 * x_idx / width)
->>>>>>> 4c7f8ea8
             progress_callback(percent)
     return pixels1, pixels2
 
